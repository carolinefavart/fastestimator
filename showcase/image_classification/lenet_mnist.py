--- conflicted
+++ resolved
@@ -10,14 +10,9 @@
 from fastestimator.network.loss import SparseCategoricalCrossentropy
 from fastestimator.network.operation import Operation
 
-<<<<<<< HEAD
-def get_estimator(epochs=2, batch_size=32, optimizer="adam"):
-    #prepare the data
-=======
 
 def get_estimator(epochs=2, batch_size=32):
 
->>>>>>> dab7c9d5
     (x_train, y_train), (x_eval, y_eval) = tf.keras.datasets.mnist.load_data()
     x_train = np.expand_dims(x_train, -1)
     x_eval = np.expand_dims(x_eval, -1)
