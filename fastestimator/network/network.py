--- conflicted
+++ resolved
@@ -16,11 +16,7 @@
 from tensorflow.python.framework import ops as tfops
 
 from fastestimator.network.model import ModelOp
-<<<<<<< HEAD
-from fastestimator.util.op import get_inputs_by_key, get_op_from_mode, verify_ops, write_outputs_by_key
-=======
 from fastestimator.util.op import get_op_from_mode, verify_ops, get_inputs_by_op, write_outputs_by_key
->>>>>>> 7cf5d395
 from fastestimator.util.schedule import Scheduler
 from fastestimator.util.util import NonContext
 
@@ -109,16 +105,10 @@
         return losses
 
     @staticmethod
-    def _forward(batch, state, ops, recycle=True, ret_response=False):
-        response = ()
+    def _forward(batch, state, ops):
         data = None
         for op in ops:
-            if not recycle:
-                data = None
             data = get_inputs_by_op(op, batch, data)
             data = op.forward(data, state)
             if op.outputs:
-                write_outputs_by_key(batch, data, op.outputs)
-            if ret_response:
-                response += data,
-        return response+                write_outputs_by_key(batch, data, op.outputs)